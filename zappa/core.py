--- conflicted
+++ resolved
@@ -490,27 +490,24 @@
                     elif self.have_correct_manylinux_package_version(installed_package_name, installed_package_version):
                         # Otherwise try to use manylinux packages from PyPi..
                         # Related: https://github.com/Miserlou/Zappa/issues/398
-<<<<<<< HEAD
+                        wheel_url = self.get_manylinux_wheel_url(installed_package_name, installed_package_version)
+
+                        if wheel_url:
+                            print("Downloading %s" % os.path.basename(wheel_url))
+
+                            with BytesIO() as file_stream:
+                                self.download_url_with_progress(wheel_url, file_stream)
+
+                                with zipfile.ZipFile(file_stream) as zfile:
+                                    # Since we are getting a manylinux wheel for the package we should delete the local
+                                    # version to save space in the resulting Zappa package.
+                                    shutil.rmtree(os.path.join(temp_project_path, installed_package_name), ignore_errors = True)
+                                    zfile.extractall(temp_project_path)
                         cached_wheel_path = self.get_cached_manylinux_wheel(installed_package_name,
                                                                             installed_package_version)
                         if cached_wheel_path:
                             with zipfile.ZipFile(cached_wheel_path) as zfile:
                                 zfile.extractall(temp_project_path)
-=======
-                        wheel_url = self.get_manylinux_wheel_url(installed_package_name, installed_package_version)
-
-                        if wheel_url:
-                            print("Downloading %s" % os.path.basename(wheel_url))
-
-                            with BytesIO() as file_stream:
-                                self.download_url_with_progress(wheel_url, file_stream)
-
-                                with zipfile.ZipFile(file_stream) as zfile:
-                                    # Since we are getting a manylinux wheel for the package we should delete the local
-                                    # version to save space in the resulting Zappa package.
-                                    shutil.rmtree(os.path.join(temp_project_path, installed_package_name), ignore_errors = True)
-                                    zfile.extractall(temp_project_path)
->>>>>>> b04cb000
 
                     elif self.have_any_lambda_package_version(installed_package_name):
                         # Finally see if we may have at least one version of the package in lambda packages
@@ -671,7 +668,7 @@
 
         progress.close()
 
-<<<<<<< HEAD
+    def get_manylinux_wheel_url(self, package_name, package_version):
     def get_cached_manylinux_wheel(self, package_name, package_version):
         """
         Gets the locally stored version of a manylinux wheel. If one does not exist, the function downloads it.
@@ -698,9 +695,6 @@
         return wheel_path
 
     def get_manylinux_wheel(self, package_name, package_version):
-=======
-    def get_manylinux_wheel_url(self, package_name, package_version):
->>>>>>> b04cb000
         """
         For a given package name, returns a link to the download URL,
         else returns None.
